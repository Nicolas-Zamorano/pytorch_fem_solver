import torch

class Mesh:
    def __init__(self, 
                 coords4nodes: torch.Tensor, 
                 nodes4elements: torch.Tensor):

        self.edges_permutations = torch.tensor([[0, 1], 
                                                [1, 2], 
                                                [0, 2]])

        self.compute_values(coords4nodes, nodes4elements)
        
    def compute_mesh_parameters(self):
        
        self.nb_nodes, self.nb_dimensions = self.coords4nodes.shape
        self.nb_simplex, self.size4simplex = self.nodes4elements.shape
        
    def compute_edges_values(self):
        
        self.nodes4edges = self.nodes4elements[..., self.edges_permutations]
        
        self.coords4edges = self.coords4nodes[self.nodes4edges]
                        
        self.elements_diameter = torch.max(torch.norm(self.coords4edges[..., 1, :] - self.coords4edges[..., 0, :], dim = -1, keepdim = True), dim = -2)[0]       
        
        nodes4unique_edges, self.edges_idx, self.boundary_mask = torch.unique(self.nodes4edges.reshape(-1, self.nb_dimensions).mT, 
                                                                              return_inverse = True, 
                                                                              sorted = False, 
                                                                              return_counts = True, 
                                                                              dim = -1)
        
        self.nodes4unique_edges = nodes4unique_edges.mT
                
        self.nodes4boundary_edges = self.nodes4unique_edges[self.boundary_mask == 1]
        self.nodes4inner_edges = self.nodes4unique_edges[self.boundary_mask != 1]
        
        self.coords4unique_edges = self.coords4nodes[self.nodes4unique_edges]
        
        self.nodes4boundary = torch.unique(self.nodes4boundary_edges)
        
    def compute_normals(self):
        
        # Compute unit normal vector from all edges.
                
        self.edge_vectors = self.coords4unique_edges[..., 1, :] - self.coords4unique_edges[..., 0, :]
        
        self.edges_length = torch.norm(self.edge_vectors, dim = -1, keepdim = True)
        
        self.boundary_edges_lenght = self.edges_length [self.boundary_mask == 1]
        self.inner_edges_lenght = self.edges_length [self.boundary_mask != 1]
        
        normal_vector = self.edge_vectors[..., [1, 0]] * torch.tensor([-1., 1.])

        unit_normal_vector = normal_vector / torch.norm(normal_vector, dim = -1, keepdim = True)
                
        self.normal4boundary_edges = unit_normal_vector[self.boundary_mask == 1]
        self.normal4inner_edges = unit_normal_vector[self.boundary_mask != 1]
        
        # Compute idx of interest.
        
        self.nodes_idx4boundary_edges = torch.nonzero((self.nodes4unique_edges.unsqueeze(-2) == self.nodes4boundary_edges.unsqueeze(-3)).all(dim = -1).any(dim = -1))
        
        self.elements4inner_edges = torch.nonzero((self.nodes4inner_edges.unsqueeze(-2).unsqueeze(-2) == self.nodes4elements.unsqueeze(-3).unsqueeze(-1)).any(dim = -2).all(dim = -1))[:, 1].reshape(-1, self.nb_dimensions)
        
        self.elements4boundary_edges = (self.nodes4boundary_edges.unsqueeze(-2).unsqueeze(-2) == self.nodes4elements.unsqueeze(-3).unsqueeze(-1)).any(dim = -2).all(dim = -1).float().argmax(dim = -1) 
    
        # Fix normal from boundary edges to point outside the domain.
    
        boundary_elements_centroid = self.coords4elements[self.elements4boundary_edges].mean(dim = -2)
        boundary_edges_midpoint = self.coords4nodes[self.nodes4boundary_edges].mean(dim = -2)
                
        boundary_direction_mask = (self.nodes4boundary_edges * (boundary_elements_centroid - boundary_edges_midpoint)).sum(dim = -1)
        
        self.normal4boundary_edges[boundary_direction_mask < 0] *= -1
        
        # Fix normal from inner edges to point to the other triangle.
    
        inner_elements_centroid = self.coords4elements[self.elements4inner_edges].mean(dim = -2)
                
        inner_direction_mask = (self.normal4inner_edges * (inner_elements_centroid[..., 1, :] - inner_elements_centroid[..., 0, :])).sum(dim = -1)
    
        self.normal4inner_edges[inner_direction_mask < 0] *= -1
    
    def compute_values(self, coords4nodes, nodes4elements):
        
        self.coords4nodes = coords4nodes
        self.nodes4elements = nodes4elements
        
        self.coords4elements = self.coords4nodes[self.nodes4elements]
                                
        self.compute_mesh_parameters()
        
        self.compute_edges_values()

        self.compute_normals()
        
<<<<<<< HEAD
    def map_fine_mesh(self, fine_mesh) -> torch.Tensor:
        """
        Devuelve un tensor de shape (n_elements_fino,) tal que 
        cada entrada i indica a qué triángulo del mallado grueso pertenece 
        el triángulo i del mallado fino.
        """
        c4e_h = fine_mesh.coords4elements        # (n_elem_h, 3, 2)
        c4e_H = self.coords4elements      # (n_elem_H, 3, 2)
        centroids_h = c4e_h.mean(dim = -2)          # (n_elem_h, 2)
    
        # Expandimos para broadcasting
        P = centroids_h[:, None, :]              # (n_elem_h, 1, 2)
        A = c4e_H[None, :, 0, :]                 # (1, n_elem_H, 2)
        B = c4e_H[None, :, 1, :]
        C = c4e_H[None, :, 2, :]
    
        v0 = C - A                               # (1, n_elem_H, 2)
        v1 = B - A
        v2 = P - A                               # (n_elem_h, n_elem_H, 2)
    
        dot00 = (v0 * v0).sum(dim=-1)            # (1, n_elem_H)
        dot01 = (v0 * v1).sum(dim=-1)
        dot11 = (v1 * v1).sum(dim=-1)
    
        dot02 = (v0 * v2).sum(dim=-1)            # (n_elem_h, n_elem_H)
        dot12 = (v1 * v2).sum(dim=-1)
    
        denom = dot00 * dot11 - dot01 * dot01    # (1, n_elem_H)
        denom = denom.clamp(min=1e-14)
    
        u = (dot11 * dot02 - dot01 * dot12) / denom  # (n_elem_h, n_elem_H)
        v = (dot00 * dot12 - dot01 * dot02) / denom
    
        inside = (u >= 0) & (v >= 0) & (u + v <= 1)   # (n_elem_h, n_elem_H)
    
        # Inicializar con -1
        mapping = torch.full((c4e_h.shape[0],), -1, dtype=torch.long)
    
        # Para cada triángulo fino, buscamos el primer triángulo grueso que lo contiene
        candidates = inside.nonzero(as_tuple=False)  # shape (n_matches, 2)
    
        # candidates[i, 0] es índice en T_h, candidates[i, 1] es índice en T_H
        # Queremos quedarnos con el primer T_H válido para cada T_h
        seen = torch.zeros(c4e_h.shape[0], dtype=torch.bool)
        for i in range(candidates.shape[0]):
            idx_h, idx_H = candidates[i]
            if not seen[idx_h]:
                mapping[idx_h] = idx_H
                seen[idx_h] = True
    
        return mapping
    
=======
class Elements_1D:
    def __init__(self,
                 P_order: int,
                 int_order: int):
        
        self.P_order = P_order
        self.int_order = int_order
        
        self.compute_barycentric_coordinates = lambda x: torch.concat([0.5 * (1. - x), 
                                                                       0.5 * (1. + x)], dim = -1)
        
        self.barycentric_grad = torch.tensor([[-0.5],
                                              [ 0.5]])
        
        self.compute_gauss_values(self.int_order)
        
    def compute_gauss_values(self, int_order: int):
        
        if int_order == 2: 
            
            nodes = 1./torch.sqrt(torch.tensor(3.))
            
            self.gaussian_nodes= torch.tensor([[-nodes], 
                                               [nodes]])
                                                              
            self.gaussian_weights = torch.tensor([[[.5]],
                                                  [[.5]]])
        
        if int_order == 3:
            
            nodes = torch.sqrt(torch.tensor(3/5))
            
            self.gaussian_nodes = torch.tensor([[0], 
                                                [-nodes], 
                                                [nodes]])
            
    # def shape_functions_value_and_grad(self, bar_coords: torch.Tensor, inv_map_jacobian: torch.Tensor):
        
    #     if self.P_order == 1: 
            
    #         v = bar_coords.unsqueeze(0).repeat(inv_map_jacobian.shape[0], 1, 1)
            
    #         v_grad = (self.barycentric_grad @ inv_map_jacobian)
        
    #     return v, v_grad
    
    def compute_integral_values(self, coords4elements):
                
        self.bar_coords = self.compute_barycentric_coordinates(self.gaussian_nodes) 
                        
        self.map_jacobian =  (coords4elements.mT @ self.barycentric_grad)
        
        self.det_map_jacobian = torch.linalg.norm(self.map_jacobian, dim = -2, keepdim = True)
        
        self.integration_points = torch.split((self.bar_coords @ coords4elements).unsqueeze(-1), 1, dim = -2)
        
        self.inv_map_jacobian = 1./self.det_map_jacobian
                
        # self.v, self.v_grad = self.shape_functions_value_and_grad(self.bar_coords, self.inv_map_jacobian)

>>>>>>> aac5448c
class Elements:
    def __init__(self,
                 P_order: int,
                 int_order: int):
        
        self.P_order = P_order
        self.int_order = int_order
        
        self.compute_barycentric_coordinates = lambda x, y : torch.concat([1.0 - x - y, 
                                                                           x, 
                                                                           y], dim = -1)
        
        self.barycentric_grad = torch.tensor([[-1.0, -1.0],
                                              [ 1.0,  0.0],
                                              [ 0.0,  1.0]])
            
        self.compute_gauss_values(self.int_order)
                
    def shape_functions_value_and_grad(self, bar_coords: torch.Tensor, inv_map_jacobian: torch.Tensor):
        
        if self.P_order == 1: 
            
            v = bar_coords.unsqueeze(-1).repeat(inv_map_jacobian.shape[0], 1, 1, 1)
            
            v_grad = (self.barycentric_grad @ inv_map_jacobian).unsqueeze(1).repeat(1, bar_coords.shape[0], 1, 1)
            
        else:                   
        
            lambda_1, lambda_2, lambda_3 = torch.split(bar_coords, 1, dim = -1)
            
            grad_lambda_1, grad_lambda_2, grad_lambda_3 = torch.split(self.barycentric_grad, 1, dim = 0)
                    
            if self.P_order == 2:
                
                v = torch.stack([lambda_1 * (2 * lambda_1 - 1),
                                 lambda_2 * (2 * lambda_2 - 1),
                                 lambda_3 * (2 * lambda_3 - 1),
                                 4 * lambda_1 * lambda_2,
                                 4 * lambda_2 * lambda_3,
                                 4 * lambda_3 * lambda_1], dim = -2)
                
                v_grad = torch.stack([(4 * lambda_1 - 1) * grad_lambda_1,
                                      (4 * lambda_2 - 1) * grad_lambda_2,
                                      (4 * lambda_3 - 1) * grad_lambda_3,
                                      4 * (lambda_2 * grad_lambda_1 + lambda_1 * grad_lambda_2),
                                      4 * (lambda_3 * grad_lambda_2 + lambda_2 * grad_lambda_3),
                                      4 * (lambda_1 * grad_lambda_3 + lambda_3 * grad_lambda_1)], dim = -2) @ inv_map_jacobian.unsqueeze(-3)

        return v, v_grad
                
    def compute_gauss_values(self, int_order: int):
        
        if int_order == 1: 
            
            self.gaussian_nodes_x = torch.tensor([[1/3]])
                                                  
            self.gaussian_nodes_y = torch.tensor([[1/3]])
            
            self.gaussian_weights = torch.tensor([[[1.]]])
            
        if int_order == 2:
            
            self.gaussian_nodes_x = torch.tensor([[1/6], [2/3], [1/6]])
                                                  
            self.gaussian_nodes_y = torch.tensor([[1/6], [1/6], [2/3]])
            
            self.gaussian_weights = torch.tensor([[[1/3]], [[1/3]], [[1/3]]])
            
        if int_order == 3: 
            
            self.gaussian_nodes_x = torch.tensor([[1/3], [0.6], [0.2], [0.2]])
                                                  
            self.gaussian_nodes_y = torch.tensor([[1/3], [0.2], [0.6], [0.2]])
            
            self.gaussian_weights = torch.tensor([[[-9/16]],
                                                  [[25/48]],
                                                  [[25/48]],
                                                  [[25/48]]])
            
    def compute_shape_functions(self, x, y, inv_map_jacobian):
        
        bar_coords = self.compute_barycentric_coordinates(x, y) 
        
        v, v_grad = self.shape_functions_value_and_grad(bar_coords, inv_map_jacobian)

        return bar_coords, v, v_grad                 
       
    def compute_map(self, coords4elements, nb_simplex):
        
        map_jacobian =  coords4elements.mT @ self.barycentric_grad
        
        det_map_jacobian = abs(torch.linalg.det(map_jacobian)).reshape(nb_simplex, 1, 1, 1)
        
        inv_map_jacobian = torch.linalg.inv(map_jacobian)
        
        return map_jacobian, det_map_jacobian, inv_map_jacobian
            
    def compute_integral_values(self, mesh: Mesh):
        
        self.map_jacobian, self.det_map_jacobian, self.inv_map_jacobian = self.compute_map(mesh.coords4elements, 
                                                                                           mesh.nb_simplex)
                
        self.bar_coords, self.v, self.v_grad = self.compute_shape_functions(self.gaussian_nodes_x, 
                                                                            self.gaussian_nodes_y, 
                                                                            self.inv_map_jacobian)
                        
        self.integration_points = torch.split((self.bar_coords @ mesh.coords4elements).unsqueeze(-1), 1, dim = -2)
                        
    def compute_inverse_map(self, first_node, integration_points = None, inv_map_jacobian = None):

        if integration_points == None:
            
            integration_points = self.integration_points
            
        if inv_map_jacobian == None:
            
            inv_map_jacobian = self.inv_map_jacobian

        integration_points = torch.concat(integration_points, dim = -1)

        inv_map = inv_map_jacobian.unsqueeze(-3) @(integration_points - first_node).mT 
                
        return inv_map.mT

class Interior_Facet_Basis:
    def __init__(self, 
                 mesh: Mesh,
                 elements: Elements_1D):
        
        self.elements = elements
        self.mesh = mesh
        
        self.compute_dofs(mesh)

        self.elements.compute_integral_values(mesh.coords4nodes[mesh.nodes4inner_edges])
        
    def compute_dofs(self, mesh: Mesh):
                        
        if self.elements.P_order == 1:
            
            self.update_dofs_values(mesh.coords4nodes, mesh.nodes4inner_edges, mesh.nodes4boundary)
            
    def update_dofs_values(self, coords4dofs, nodes4dofs, nodes4boundary_dofs):
        
        self.coords4global_dofs = coords4dofs
        self.global_dofs4elements = nodes4dofs
        self.nodes4boundary_dofs = nodes4boundary_dofs

        self.coords4elements = self.coords4global_dofs[self.global_dofs4elements]
                
        self.nb_global_dofs, self.nb_dimensions = self.coords4global_dofs.shape
        self.nb_elements, self.nb_local_dofs = self.global_dofs4elements.shape
        
        self.rows_idx = self.global_dofs4elements.repeat(1, self.nb_local_dofs, 1).reshape(-1)
        self.cols_idx = self.global_dofs4elements.repeat_interleave(self.nb_local_dofs, 1).reshape(-1)
        
        self.form_idx = self.global_dofs4elements.reshape(-1)
                
        self.inner_dofs = torch.arange(self.nb_global_dofs)[~torch.isin(torch.arange(self.nb_global_dofs), self.nodes4boundary_dofs)]
     
    def integrate_functional(self, function, *args, **kwargs):
                
        integral_value = (2. * self.elements.gaussian_weights * function(self.elements, *args, **kwargs) * self.elements.det_map_jacobian.unsqueeze(-1)).sum(-3)
                        
        return integral_value    
    
class Basis:
    def __init__(self, 
                 mesh: Mesh,
                 elements: Elements):
        
        self.elements = elements
        self.mesh = mesh
        
        self.compute_dofs(mesh)

        self.elements.compute_integral_values(self.mesh)
    
    def compute_new_dofs(self, mesh):
        
        if self.elements.P_order == 2:
            
            new_coords4dofs = (mesh.coords4nodes[mesh.nodes4unique_edges]).mean(-2)
            new_nodes4dofs = mesh.edges_idx.reshape(mesh.nb_simplex, 3) + mesh.nb_nodes
            new_boundary_dofs = mesh.nodes_idx4boundary_edges.squeeze(-1) + mesh.nb_nodes
            
        return new_coords4dofs, new_nodes4dofs, new_boundary_dofs
        
    def update_dofs_values(self, coords4dofs, nodes4dofs, nodes4boundary_dofs):
        
        self.coords4global_dofs = coords4dofs
        self.global_dofs4elements = nodes4dofs
        self.nodes4boundary_dofs = nodes4boundary_dofs

        self.coords4elements = self.coords4global_dofs[self.global_dofs4elements]
                
        self.nb_global_dofs, self.nb_dimensions = self.coords4global_dofs.shape
        self.nb_elements, self.nb_local_dofs = self.global_dofs4elements.shape
        
        self.rows_idx = self.global_dofs4elements.repeat(1, self.nb_local_dofs).reshape(-1)
        self.cols_idx = self.global_dofs4elements.repeat_interleave(self.nb_local_dofs).reshape(-1)
        
        self.form_idx = self.global_dofs4elements.reshape(-1)
                
        self.inner_dofs = torch.arange(self.nb_global_dofs)[~torch.isin(torch.arange(self.nb_global_dofs), self.nodes4boundary_dofs)]
    
    def compute_dofs(self, mesh: Mesh):
                
        if self.elements.P_order == 1:
            
            self.update_dofs_values(mesh.coords4nodes, mesh.nodes4elements, mesh.nodes4boundary)
            
        else:
            
            new_coords4dofs, new_nodes4dofs, new_nodes4boundary_dofs = self.compute_new_dofs(mesh)
            
            coords4dofs = torch.cat([mesh.coords4nodes, new_coords4dofs], dim = -2)
            nodes4dofs = torch.cat([mesh.nodes4elements, new_nodes4dofs], dim = -1)
            nodes4boundary_dofs = torch.cat([mesh.nodes4boundary, new_nodes4boundary_dofs], dim = -1)
            
            self.update_dofs_values(coords4dofs, nodes4dofs, nodes4boundary_dofs)

    def integrate_functional(self, function, *args, **kwargs):
                
        integral_value = (0.5 * self.elements.gaussian_weights * function(self.elements, *args, **kwargs) * self.elements.det_map_jacobian).sum(-3)
                        
        return integral_value
        
    def integrate_lineal_form(self, function,  *args, **kwargs):
        
        integral_value = torch.zeros(self.nb_global_dofs, 1)
        
        integrand_value = (0.5 * self.elements.gaussian_weights * function(self.elements, *args, **kwargs) * self.elements.det_map_jacobian).sum(-3)
        
        integral_value.index_put_((self.form_idx,), 
                              integrand_value.reshape(-1, 1),
                              accumulate = True)
                
        return integral_value
        
    def integrate_bilineal_form(self, function, *args, **kwargs):
        
        global_matrix = torch.zeros(self.nb_global_dofs, self.nb_global_dofs)
        
        local_matrix = (0.5 * self.elements.gaussian_weights * function(self.elements, *args, **kwargs) * self.elements.det_map_jacobian).sum(-3)
        
        global_matrix.index_put_((self.rows_idx, self.cols_idx), 
                              local_matrix.reshape(-1),
                              accumulate = True)
        
        return global_matrix
<<<<<<< HEAD
    
    def interpolate_and_grad(self, tensor):
        
        interpolation = (tensor[self.global_dofs4elements].unsqueeze(-3) * self.elements.v).sum(-2, keepdim = True)
        
        interpolation_grad = (tensor[self.global_dofs4elements].unsqueeze(-3) * self.elements.v_grad).sum(-2, keepdim = True)
        
        return interpolation, interpolation_grad
        
    def interpolate_to(self, basis):
        
        elements_mask = self.mesh.map_fine_mesh(basis.mesh)
        
        coords4elements_first_node = self.coords4elements[:, [0], :][elements_mask].unsqueeze(-3)
        
        inv_map_jacobian = self.elements.inv_map_jacobian[elements_mask]
                
        new_integrations_points = self.elements.compute_inverse_map(coords4elements_first_node,
                                                                    basis.elements.integration_points, 
                                                                    inv_map_jacobian)
        
        bar_coords, v, v_grad = self.elements.compute_shape_functions(*torch.unbind(new_integrations_points, dim = -1), 
                                                                      inv_map_jacobian)
        
        nodes4elements = basis.global_dofs4elements.unsqueeze(-2).unsqueeze(-2)
        
        nodes = torch.split(basis.coords4global_dofs, 1, dim = -1)
        
        interpolator = lambda function: (function(*nodes)[nodes4elements] * v.unsqueeze(-2)).sum(-3)
        
        interpolator_grad = lambda function: (function(*nodes)[nodes4elements] * v_grad.unsqueeze(-2)).sum(-3)
=======
            
    def interpolate_to(self, basis):
        
        nodes = torch.split(self.coords4elements.unsqueeze(-3), 1, dim = -1)
        
        v, v_grad = self.elements.shape_functions_value_and_grad(basis.elements.bar_coords, basis.elements.inv_map_jacobian)
        
        interpolator = lambda function: (function(*nodes)[basis.coords4global_dofs] * v).sum(-2, keepdim = True)
        
        interpolator_grad = lambda function: (function(*nodes)[basis.coords4global_dofs] * v_grad).sum(-2, keepdim = True)
>>>>>>> aac5448c
        
        return interpolator, interpolator_grad
    <|MERGE_RESOLUTION|>--- conflicted
+++ resolved
@@ -95,7 +95,6 @@
 
         self.compute_normals()
         
-<<<<<<< HEAD
     def map_fine_mesh(self, fine_mesh) -> torch.Tensor:
         """
         Devuelve un tensor de shape (n_elements_fino,) tal que 
@@ -147,8 +146,7 @@
                 seen[idx_h] = True
     
         return mapping
-    
-=======
+
 class Elements_1D:
     def __init__(self,
                  P_order: int,
@@ -209,7 +207,6 @@
                 
         # self.v, self.v_grad = self.shape_functions_value_and_grad(self.bar_coords, self.inv_map_jacobian)
 
->>>>>>> aac5448c
 class Elements:
     def __init__(self,
                  P_order: int,
@@ -461,7 +458,6 @@
                               accumulate = True)
         
         return global_matrix
-<<<<<<< HEAD
     
     def interpolate_and_grad(self, tensor):
         
@@ -493,18 +489,6 @@
         interpolator = lambda function: (function(*nodes)[nodes4elements] * v.unsqueeze(-2)).sum(-3)
         
         interpolator_grad = lambda function: (function(*nodes)[nodes4elements] * v_grad.unsqueeze(-2)).sum(-3)
-=======
-            
-    def interpolate_to(self, basis):
-        
-        nodes = torch.split(self.coords4elements.unsqueeze(-3), 1, dim = -1)
-        
-        v, v_grad = self.elements.shape_functions_value_and_grad(basis.elements.bar_coords, basis.elements.inv_map_jacobian)
-        
-        interpolator = lambda function: (function(*nodes)[basis.coords4global_dofs] * v).sum(-2, keepdim = True)
-        
-        interpolator_grad = lambda function: (function(*nodes)[basis.coords4global_dofs] * v_grad).sum(-2, keepdim = True)
->>>>>>> aac5448c
-        
+
         return interpolator, interpolator_grad
     