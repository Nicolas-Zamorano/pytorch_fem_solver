import torch
from collections import defaultdict


class Mesh:
    def __init__(self, 
                 coords4nodes: torch.Tensor, 
                 nodes4elements: torch.Tensor):

        self.compute_values(coords4nodes, nodes4elements)
        
<<<<<<< HEAD
=======
    def find_edge_to_element_map(self,nodes4edges, nodes4elements):
        """
        nodes4edges: Tensor [num_edges, 2]
        nodes4elements: Tensor [num_elements, 3]
        """
        # Ordenamos nodos de cada arista y triángulo para comparación consistente
        sorted_edges = torch.sort(nodes4edges.mT, dim=1).values  # [E, 2]
        elem_edges = torch.stack([
            torch.sort(nodes4elements[:, [0, 1]], dim=1).values,
            torch.sort(nodes4elements[:, [1, 2]], dim=1).values,
            torch.sort(nodes4elements[:, [0, 2]], dim=1).values,
        ], dim=1)  # [T, 3, 2]
        
        # Expand para comparar
        sorted_edges_exp = sorted_edges.unsqueeze(1).unsqueeze(1)  # [E, 1, 1, 2]
        elem_edges_exp = elem_edges.unsqueeze(0)  # [1, T, 3, 2]
        
        # Comparar
        matches = (sorted_edges_exp == elem_edges_exp).all(dim=-1)  # [E, T, 3]
        edge2element = matches.any(dim=-1).float()  # [E, T]
        
        # Encontrar primer triángulo que contiene la arista
        element_indices = edge2element.argmax(dim=1)  # [E]
        
        return element_indices
                
>>>>>>> 2c925992
    def compute_values(self, coords4nodes, nodes4elements):
        
        self.coords4nodes = coords4nodes
        self.nodes4elements = nodes4elements
        
        self.coords4elements = self.coords4nodes[self.nodes4elements]
                                
        self.nb_nodes, self.nb_dimensions = self.coords4nodes.shape
        self.nb_elements, self.size4elements = self.nodes4elements.shape
        
        self.nodes4edges = self.nodes4elements[..., 
                                               [[0, 1], 
                                                [1, 2], 
                                                [0, 2]]].reshape(-1, self.nb_dimensions).mT
        
        self.nodes4unique_edges, self.edges_idx, self.boundary_mask = torch.unique(self.nodes4edges, 
                                                                            return_inverse = True, 
                                                                            sorted = False, 
                                                                            return_counts = True, 
                                                                             dim = -1)
                
        self.nodes4boundary_edges = self.nodes4unique_edges[..., self.boundary_mask == 1]
        self.nodes4inner_edges = self.nodes4unique_edges[..., self.boundary_mask != 1]
        
        self.boundary_edges_idx = torch.nonzero((self.nodes4unique_edges.unsqueeze(-1) == self.nodes4boundary_edges.unsqueeze(-2)).all(dim = -3).any(dim = -1)).squeeze(-1)
        
        self.coords4unique_edges = self.coords4nodes[self.nodes4unique_edges.mT]
        
        self.nodes4boundary = torch.unique(self.nodes4boundary_edges)
        
<<<<<<< HEAD
=======
        coords4unique_edges_1, coords4unique_edges_2 = torch.split(self.coords4unique_edges, 1, dim = -2)
        
        edge_vectors = coords4unique_edges_2 - coords4unique_edges_1
        
        edge_vectors_x, edge_vectors_y = torch.split(edge_vectors, 1, dim = -1)

        normal_vector = torch.concat([-edge_vectors_y,edge_vectors_x], dim = -1)

        unit_normal_vector = normal_vector / torch.norm(normal_vector, dim = -1, keepdim = True)
        
        self.normal4boundary_edges = unit_normal_vector[self.boundary_mask == 1]
        self.normal4inner_edges = unit_normal_vector[self.boundary_mask != 1]
        
        boundary_edges = self.nodes4boundary_edges.mT
        edge2element_map = torch.zeros(len(boundary_edges), dtype=torch.long)
        
        for i, edge in enumerate(boundary_edges):
            for e_id, elem in enumerate(self.nodes4elements):
                if set(edge.tolist()).issubset(elem.tolist()):
                    edge2element_map[i] = e_id
                    break
        
        edge2element_map_xd = torch.zeros(len(self.nodes4edges.mT), dtype=torch.long)
        
        for i, edge in enumerate(self.nodes4edges.mT):
            for e_id, elem in enumerate(self.nodes4elements):
                if set(edge.tolist()).issubset(elem.tolist()):
                    edge2element_map_xd[i] = e_id
                    break
        
        tri_centroids = self.coords4elements[edge2element_map].mean(dim = -2)
        edge_midpoints = self.coords4nodes[boundary_edges].mean(dim = 1)
        
        vecs = edge_midpoints - tri_centroids
        
        dot_products = (boundary_edges * vecs).sum(dim = 1)
        
        self.normal4boundary_edges[dot_products < 0] *= -1
        
        self.edges2elements_map = self.find_edge_to_element_map(self.nodes4edges, self.nodes4elements)
        

               
>>>>>>> 2c925992
class Elements:
    def __init__(self,
                 P_order: int,
                 int_order: int):
        
        self.P_order = P_order
        self.int_order = int_order
        
        self.compute_barycentric_coordinates = lambda x,y: torch.concat([1.0 - x - y, 
                                                                         x, 
                                                                         y], dim = -1)
        
        self.barycentric_grad = torch.tensor([[-1.0, -1.0],
                                              [ 1.0,  0.0],
                                              [ 0.0,  1.0]])
        
        self.compute_gauss_values(self.int_order)
                
    def shape_functions_value_and_grad(self, bar_coords: torch.Tensor, inv_mapping_jacobian: torch.Tensor):
        
        if self.P_order == 1: 
            
            v = bar_coords.unsqueeze(-1).repeat(inv_mapping_jacobian.shape[0], 1, 1, 1)
            
            v_grad = (self.barycentric_grad @ inv_mapping_jacobian).unsqueeze(1).repeat(1, bar_coords.shape[0], 1, 1)
            
        else:                   
        
            lambda_1, lambda_2, lambda_3 = torch.split(bar_coords, 1, dim = -1)
            
            grad_lambda_1, grad_lambda_2, grad_lambda_3 = torch.split(self.barycentric_grad, 1, dim = 0)
                    
            if self.P_order == 2:
                v = torch.stack([lambda_1 * (2 * lambda_1 - 1),
                                 lambda_2 * (2 * lambda_2 - 1),
                                 lambda_3 * (2 * lambda_3 - 1),
                                 4 * lambda_1 * lambda_2,
                                 4 * lambda_2 * lambda_3,
                                 4 * lambda_3 * lambda_1], dim = -2)
                
                v_grad = torch.stack([(4 * lambda_1 - 1) * grad_lambda_1,
                                      (4 * lambda_2 - 1) * grad_lambda_2,
                                      (4 * lambda_3 - 1) * grad_lambda_3,
                                      4 * (lambda_2 * grad_lambda_1 + lambda_1 * grad_lambda_2),
                                      4 * (lambda_3 * grad_lambda_2 + lambda_2 * grad_lambda_3),
                                      4 * (lambda_1 * grad_lambda_3 + lambda_3 * grad_lambda_1)], dim = -2) @ inv_mapping_jacobian.unsqueeze(1)
                
            # if self.P_order == 3:
            #     v = torch.stack([0.5 * lambda_1 * (3 * lambda_1 - 1) * (3 * lambda_1 - 2),
            #                      0.5 * lambda_2 * (3 * lambda_2 - 1) * (3 * lambda_2 - 2),
            #                      0.5 * lambda_3 * (3 * lambda_3 - 1) * (3 * lambda_3 - 2),
            #                      9.0 * lambda_1 * lambda_2 * (3 * lambda_1 - 1),
            #                      9.0 * lambda_1 * lambda_2 * (3 * lambda_2 - 1),
            #                      9.0 * lambda_2 * lambda_3 * (3 * lambda_2 - 1),
            #                      9.0 * lambda_2 * lambda_3 * (3 * lambda_3 - 1),
            #                      9.0 * lambda_3 * lambda_1 * (3 * lambda_3 - 1),
            #                      9.0 * lambda_3 * lambda_1 * (3 * lambda_1 - 1),
            #                      27. * lambda_1 * lambda_2 * lambda_3], dim = -2)
                
            #     v_grad = torch.stack([])
                
        
        return v, v_grad
                
    def compute_gauss_values(self, int_order: int):
        
        if int_order == 1: 
            self.gaussian_nodes_x = torch.tensor([[1/3]])
                                                  
            self.gaussian_nodes_y = torch.tensor([[1/3]])
            
            self.gaussian_weights = torch.tensor([[[1.]]])
            
        if int_order == 2:
            self.gaussian_nodes_x = torch.tensor([[1/6], [2/3], [1/6]])
                                                  
            self.gaussian_nodes_y = torch.tensor([[1/6], [1/6], [2/3]])
            
            self.gaussian_weights = torch.tensor([[[1/3]], [[1/3]], [[1/3]]])
            
        if int_order == 3: 
            self.gaussian_nodes_x = torch.tensor([[1/3], [0.6], [0.2], [0.2]])
                                                  
            self.gaussian_nodes_y = torch.tensor([[1/3], [0.2], [0.6], [0.2]])
            
            self.gaussian_weights = torch.tensor([[[-9/16]],
                                                  [[25/48]],
                                                  [[25/48]],
                                                  [[25/48]]])
                        
    def compute_integral_values(self, mesh: Mesh):
                
        self.bar_coords = self.compute_barycentric_coordinates(self.gaussian_nodes_x, self.gaussian_nodes_y) 
                        
        self.mapping_jacobian =  mesh.coords4elements.mT @ self.barycentric_grad
        
        self.det_map_jacobian = abs(torch.linalg.det(self.mapping_jacobian)).reshape(mesh.nb_elements, 1, 1, 1)
        
        self.integration_points = torch.split((self.bar_coords @ mesh.coords4elements).unsqueeze(-1), 1, dim = -2)
        
        self.inv_mapping_jacobian = torch.linalg.inv(self.mapping_jacobian)
                
        self.v, self.v_grad = self.shape_functions_value_and_grad(self.bar_coords, self.inv_mapping_jacobian)

class Basis:
    def __init__(self, 
                 mesh: Mesh,
                 elements: Elements):
        
        self.elements = elements
        self.mesh = mesh
        
        self.compute_dofs(mesh)

        self.elements.compute_integral_values(self.mesh)
    
    def compute_new_dofs(self, mesh):
        
        if self.elements.P_order == 2:
            
            new_coords4dofs = (mesh.coords4nodes[mesh.nodes4unique_edges]).mean(0)
            new_nodes4dofs = mesh.edges_idx.reshape(mesh.nb_elements, 3) + mesh.nb_nodes
            new_boundary_dofs = mesh.boundary_edges_idx + mesh.nb_nodes
            
        return new_coords4dofs, new_nodes4dofs, new_boundary_dofs
        
    def update_dofs_values(self, coords4dofs, nodes4dofs, nodes4boundary_dofs):
        
        self.coords4global_dofs = coords4dofs
        self.global_dofs4elements = nodes4dofs
        self.nodes4boundary_dofs = nodes4boundary_dofs

        self.coords4elements = self.coords4global_dofs[self.global_dofs4elements]
                
        self.nb_global_dofs, self.nb_dimensions = self.coords4global_dofs.shape
        self.nb_elements, self.nb_local_dofs = self.global_dofs4elements.shape
        
        self.rows_idx = self.global_dofs4elements.repeat(1, self.nb_local_dofs).reshape(-1)
        self.cols_idx = self.global_dofs4elements.repeat_interleave(self.nb_local_dofs).reshape(-1)
        
        self.form_idx = self.global_dofs4elements.reshape(-1)
                
        self.inner_dofs = torch.arange(self.nb_global_dofs)[~torch.isin(torch.arange(self.nb_global_dofs), self.nodes4boundary_dofs)]
    
    def compute_dofs(self, mesh: Mesh):
                
        if self.elements.P_order == 1:
            
            self.update_dofs_values(mesh.coords4nodes, mesh.nodes4elements, mesh.nodes4boundary)
            
        else:
            
            new_coords4dofs, new_nodes4dofs, new_nodes4boundary_dofs = self.compute_new_dofs(mesh)
            
            coords4dofs = torch.cat([mesh.coords4nodes, new_coords4dofs], dim = -2)
            nodes4dofs = torch.cat([mesh.nodes4elements, new_nodes4dofs], dim = -1)
            nodes4boundary_dofs = torch.cat([mesh.nodes4boundary, new_nodes4boundary_dofs], dim = -1)
            
            self.update_dofs_values(coords4dofs, nodes4dofs, nodes4boundary_dofs)

    def integrate_functional(self, function, *args, **kwargs):
                
        integral_value = (0.5 * self.elements.gaussian_weights * function(self.elements, *args, **kwargs) * self.elements.det_map_jacobian).sum(-3)
                        
        return integral_value
        
    def integrate_lineal_form(self, function,  *args, **kwargs):
        
        integral_value = torch.zeros(self.nb_global_dofs, 1)
        
        integrand_value = (0.5 * self.elements.gaussian_weights * function(self.elements, *args, **kwargs) * self.elements.det_map_jacobian).sum(-3)
        
        integral_value.index_put_((self.form_idx,), 
                              integrand_value.reshape(-1, 1),
                              accumulate = True)
                
        return integral_value
        
    def integrate_bilineal_form(self, function, *args, **kwargs):
        
        global_matrix = torch.zeros(self.nb_global_dofs, self.nb_global_dofs)
        
        local_matrix = (0.5 * self.elements.gaussian_weights * function(self.elements, *args, **kwargs) * self.elements.det_map_jacobian).sum(-3)
        
        global_matrix.index_put_((self.rows_idx, self.cols_idx), 
                              local_matrix.reshape(-1),
                              accumulate = True)
<<<<<<< HEAD
        
        return global_matrix

    def interpolate_to(self, elements):
        
        nodes_x, nodes_y = torch.split(self.coords4elements.unsqueeze(-3), 1, dim = -1)
        
        v, v_grad = self.elements.shape_functions_value_and_grad(elements.bar_coords, elements.inv_mapping_jacobian)
        
        interpolator = lambda function: (function(nodes_x, nodes_y) * v).sum(-2, keepdim = True)
        
        interpolator_grad = lambda function: (function(nodes_x, nodes_y) * v_grad).sum(-2, keepdim = True)
        
        return interpolator, interpolator_grad
=======
                
        return global_matrix
    
    def compute_jump(self, uh):
        jumps = []
        for i, edge in enumerate(self.mesh.nodes4inner_edges.T):
            edge_key = edge
            elems = self.mesh.edges2elements_map[edge_key]
            if len(elems) == 2:
                e1, e2 = elems
                u1 = uh[e1]  # depende de cómo definas uh
                u2 = uh[e2]
                normal = self.mesh.normal4inner_edges[i]
                jump = (u1 - u2) @ normal
                jumps.append(jump)
        return torch.stack(jumps)
>>>>>>> 2c925992
<|MERGE_RESOLUTION|>--- conflicted
+++ resolved
@@ -9,8 +9,6 @@
 
         self.compute_values(coords4nodes, nodes4elements)
         
-<<<<<<< HEAD
-=======
     def find_edge_to_element_map(self,nodes4edges, nodes4elements):
         """
         nodes4edges: Tensor [num_edges, 2]
@@ -37,7 +35,6 @@
         
         return element_indices
                 
->>>>>>> 2c925992
     def compute_values(self, coords4nodes, nodes4elements):
         
         self.coords4nodes = coords4nodes
@@ -68,8 +65,6 @@
         
         self.nodes4boundary = torch.unique(self.nodes4boundary_edges)
         
-<<<<<<< HEAD
-=======
         coords4unique_edges_1, coords4unique_edges_2 = torch.split(self.coords4unique_edges, 1, dim = -2)
         
         edge_vectors = coords4unique_edges_2 - coords4unique_edges_1
@@ -110,10 +105,7 @@
         self.normal4boundary_edges[dot_products < 0] *= -1
         
         self.edges2elements_map = self.find_edge_to_element_map(self.nodes4edges, self.nodes4elements)
-        
-
-               
->>>>>>> 2c925992
+
 class Elements:
     def __init__(self,
                  P_order: int,
@@ -301,7 +293,6 @@
         global_matrix.index_put_((self.rows_idx, self.cols_idx), 
                               local_matrix.reshape(-1),
                               accumulate = True)
-<<<<<<< HEAD
         
         return global_matrix
 
@@ -315,22 +306,4 @@
         
         interpolator_grad = lambda function: (function(nodes_x, nodes_y) * v_grad).sum(-2, keepdim = True)
         
-        return interpolator, interpolator_grad
-=======
-                
-        return global_matrix
-    
-    def compute_jump(self, uh):
-        jumps = []
-        for i, edge in enumerate(self.mesh.nodes4inner_edges.T):
-            edge_key = edge
-            elems = self.mesh.edges2elements_map[edge_key]
-            if len(elems) == 2:
-                e1, e2 = elems
-                u1 = uh[e1]  # depende de cómo definas uh
-                u2 = uh[e2]
-                normal = self.mesh.normal4inner_edges[i]
-                jump = (u1 - u2) @ normal
-                jumps.append(jump)
-        return torch.stack(jumps)
->>>>>>> 2c925992
+        return interpolator, interpolator_grad